import argparse
import logging
import os
import json

import numpy as np
import torch
import torch.nn as nn
import torch.nn.functional as F

from collections import OrderedDict
from pathlib import Path
from typing import List, Union
from torch import optim
from torch.utils.data import DataLoader
from tqdm import tqdm

from evaluate import evaluate
from unet import UNet
from utils.dice_score import dice_loss, calculate_segmentation_accuracy
from utils.tiff_dataset import TiffDataset
from utils.experiment_logger import ExperimentLogger

dir_img = Path('./data/imgs/')
dir_mask = Path('./data/masks/')
dir_checkpoint = Path('./checkpoints/')
BASE_PATH = "/media/armolina/Elements/multispectral_segmentation/"


def check_input_folders(paths: List[Path]):
    return all(path.exists() for path in paths)


def load_json(json_path: Union[str, Path]) -> list:
    with open(json_path, 'r') as f:
        class_dict = OrderedDict(json.load(f))
        return list(class_dict.values())


def train_model(
        train_dir,
        validation_dir,
        labels_path,
        class_labels,
        model,
        device,
        epochs: int = 5,
        batch_size: int = 1,
        learning_rate: float = 1e-5,
        save_checkpoint: bool = True,
        img_scale: float = 0.5,
        amp: bool = False,
        weight_decay: float = 1e-8,
        momentum: float = 0.999,
        gradient_clipping: float = 1.0,
):
    # 1. Create dataset
    if not check_input_folders([train_dir, validation_dir]):
        raise FileNotFoundError()

    # 2. Split into train / validation partitions
    train_set = TiffDataset(train_dir, class_labels)
    # WARNING: In the tiff dataset class a maximun size of 50 image is set.
    # Change that before executing.
    # NOTE: Here the length of tthe dataset is defined.
    n_train = len(train_set)
    val_set = TiffDataset(validation_dir, class_labels)

    # 3. Create data loaders
    loader_args = dict(batch_size=batch_size,
                       num_workers=os.cpu_count() - 2, pin_memory=True)
    train_loader = DataLoader(train_set, shuffle=False, **loader_args)
    val_loader = DataLoader(val_set, shuffle=False,
                            drop_last=True, **loader_args)

    logging.info(f'''Starting training:
        Epochs:          {epochs}
        Batch size:      {batch_size}
        Learning rate:   {learning_rate}
        Checkpoints:     {save_checkpoint}
        Device:          {device.type}
        Images scaling:  {img_scale}
        Mixed Precision: {amp}
    ''')

    # NOTE: Here the model should be replaced by the new model. Look for the
    # optimizer used in the paper.

    # 4. Set up the optimizer, the loss, the learning rate scheduler and the loss scaling for AMP
    optimizer = optim.RMSprop(model.parameters(),
                              lr=learning_rate,
                              weight_decay=weight_decay,
                              momentum=momentum,
                              foreach=True)
    scheduler = optim.lr_scheduler.ReduceLROnPlateau(
        optimizer, 'max', patience=5)  # goal: maximize Dice score
    grad_scaler = torch.cuda.amp.GradScaler(enabled=amp)

    # NOTE: Again, look which loss is used in the paper. The weighed cross
    # entropy loss with the weights class_weight=np.array(
    # [0.65423318, 9.42913603, 3.50165628, 0.56526852, 0.72951727, 1.06380785], np.float32)
    criterion = nn.CrossEntropyLoss() if model.n_classes > 1 else nn.BCEWithLogitsLoss()

<<<<<<< HEAD
=======
    labels_path = Path(BASE_PATH) / "postdam_classes.json"
>>>>>>> 88180620
    experiment = ExperimentLogger()
    experiment.start_saving(Path("test_output"), labels_path)

    global_step = 0

    # 5. Begin training
    for epoch in range(1, epochs + 1):
        model.train()
        epoch_loss = 0
        with tqdm(total=n_train, desc=f'Epoch {epoch}/{epochs}', unit='img') as pbar:
            for batch in train_loader:
                # NOTE: The dataloader return a dict with the image and
                # the mask (one hot encoded)
                images, true_masks = batch['image'], batch['mask']

                images = images.to(
                    device=device, dtype=torch.float32,
                    memory_format=torch.channels_last)
                true_masks = true_masks.to(device=device, dtype=torch.long)

<<<<<<< HEAD
=======
                # NOTE: In case you don't know, atm is an optimization
                # mecanism for certain gpus, delete this code if its not used.
>>>>>>> 88180620
                with torch.autocast(device.type, enabled=amp):
                    masks_pred = model(images)
                    if model.n_classes == 1:
                        loss = criterion(masks_pred.squeeze(1),
                                         true_masks.float())
                        loss += dice_loss(F.sigmoid(masks_pred.squeeze(1)),
                                          true_masks.float(), multiclass=False)
                    else:
                        loss = criterion(masks_pred, true_masks)
                        loss += dice_loss(
                            F.softmax(masks_pred, dim=1).float(),
                            F.one_hot(true_masks, model.n_classes).permute(
                                0, 3, 1, 2).float(),
                            multiclass=True
                        )
                        accuracy = calculate_segmentation_accuracy(
                            masks_pred, true_masks)

                optimizer.zero_grad(set_to_none=True)
                grad_scaler.scale(loss).backward()
                grad_scaler.unscale_(optimizer)
                torch.nn.utils.clip_grad_norm_(
                    model.parameters(), gradient_clipping)
                grad_scaler.step(optimizer)
                grad_scaler.update()

                pbar.update(images.shape[0])
                global_step += 1
                epoch_loss += loss.item()
                experiment.log({"TRAINING": {
                    'step': global_step,
                    'loss': loss.item(),
                    'accuracy': accuracy,
                    'epoch': epoch
                }})
                pbar.set_postfix(**{'loss (batch)': loss.item()})

                # Evaluation round
                division_step = (n_train // (5 * batch_size))
                if division_step > 0 and global_step % division_step == 0:
                    val_score = evaluate(model, val_loader, device, amp)
                    scheduler.step(val_score)
                    logging.info(f'Validation Dice score: {val_score}')
                    experiment.log({"EVALUATION": {
                        'learning_rate': optimizer.param_groups[0]['lr'],
                        'validation_dice': val_score.cpu().item(),
                        'images': images[0].cpu().numpy(),
                        'masks': {
                            'true': true_masks[0].cpu().numpy(),
                            'pred': masks_pred.argmax(dim=1)[0].cpu().numpy(),
                        },
                        'step': global_step,
                        'epoch': epoch,
                    }})

        if save_checkpoint:
            Path(dir_checkpoint).mkdir(parents=True, exist_ok=True)
            state_dict = model.state_dict()
            torch.save(state_dict, str(dir_checkpoint /
                       f'checkpoint_epoch{epoch}.pth'))
            logging.info(f'Checkpoint {epoch} saved!')

    experiment.stop_saving()


def get_args():
    parser = argparse.ArgumentParser(
        description='Train the UNet on images and target masks')
    parser.add_argument("-td", "--train_dir", type=str,
                        help="Path to the list of raw images")
    parser.add_argument("-vd", "--validation_dir", type=str,
                        help="Path to the list of labels")
    parser.add_argument("-lc", "--labels_class", type=str,
                        help="Path to labels class json.")
    parser.add_argument('--epochs', '-e', metavar='E',
                        type=int, default=5, help='Number of epochs')
    parser.add_argument('--batch-size', '-b', dest='batch_size',
                        metavar='B', type=int, default=1, help='Batch size')
    parser.add_argument('--learning-rate', '-l', metavar='LR', type=float, default=1e-5,
                        help='Learning rate', dest='lr')
    parser.add_argument('--load', '-f', type=str,
                        default=False, help='Load model from a .pth file')
    parser.add_argument('--scale', '-s', type=float,
                        default=0.5, help='Downscaling factor of the images')
    parser.add_argument('--amp', action='store_true',
                        default=False, help='Use mixed precision')
    parser.add_argument('--bilinear', action='store_true',
                        default=False, help='Use bilinear upsampling')

    return parser.parse_args()


if __name__ == '__main__':
    args = get_args()

    logging.basicConfig(level=logging.INFO,
                        format='%(levelname)s: %(message)s')
    device = torch.device('cuda' if torch.cuda.is_available() else 'cpu')
    logging.info(f'Using device {device}')

    # Change here to adapt to your data
    # n_channels=3 for RGB images
    # n_classes is the number of probabilities you want to get per pixel
    if not Path(args.labels_class).exists() and not Path(args.labels_class).name.endswith('.json'):
        raise FileNotFoundError(
            f'Labels class {args.labels_class} does not exist')

    class_labels = np.array(load_json(args.labels_class))
    model = UNet(
        n_channels=3, n_classes=class_labels.shape[0], bilinear=args.bilinear)
    model = model.to(memory_format=torch.channels_last)

    logging.info(f'Network:\n'
                 f'\t{model.n_channels} input channels\n'
                 f'\t{model.n_classes} output channels (classes)\n'
                 f'\t{"Bilinear" if model.bilinear else "Transposed conv"} \
                 upscaling')

    if args.load:
        state_dict = torch.load(args.load, map_location=device)
        model.load_state_dict(state_dict)
        logging.info(f'Model loaded from {args.load}')

    model.to(device=device)
    try:
        train_model(
            train_dir=Path(args.train_dir),
            validation_dir=Path(args.validation_dir),
            labels_path=Path(args.labels_class),
            class_labels=class_labels,
            model=model,
            epochs=args.epochs,
            batch_size=args.batch_size,
            learning_rate=args.lr,
            device=device,
            img_scale=args.scale,
            amp=args.amp
        )
    except torch.cuda.OutOfMemoryError:
        logging.error('Detected OutOfMemoryError! '
                      'Enabling checkpointing to reduce memory usage, but this slows down training. '
                      'Consider enabling AMP (--amp) for fast and memory efficient training')
        torch.cuda.empty_cache()
        model.use_checkpointing()
        train_model(
            train_dir=Path(args.train_dir),
            validation_dir=Path(args.validation_dir),
            labels_path=Path(args.labels_class),
            class_labels=class_labels,
            model=model,
            epochs=args.epochs,
            batch_size=args.batch_size,
            learning_rate=args.lr,
            device=device,
            img_scale=args.scale,
            amp=args.amp
        )
    except KeyboardInterrupt as e:
        logging.error('Caught KeyboardInterrupt!')
        print(e)<|MERGE_RESOLUTION|>--- conflicted
+++ resolved
@@ -101,10 +101,6 @@
     # [0.65423318, 9.42913603, 3.50165628, 0.56526852, 0.72951727, 1.06380785], np.float32)
     criterion = nn.CrossEntropyLoss() if model.n_classes > 1 else nn.BCEWithLogitsLoss()
 
-<<<<<<< HEAD
-=======
-    labels_path = Path(BASE_PATH) / "postdam_classes.json"
->>>>>>> 88180620
     experiment = ExperimentLogger()
     experiment.start_saving(Path("test_output"), labels_path)
 
@@ -125,11 +121,6 @@
                     memory_format=torch.channels_last)
                 true_masks = true_masks.to(device=device, dtype=torch.long)
 
-<<<<<<< HEAD
-=======
-                # NOTE: In case you don't know, atm is an optimization
-                # mecanism for certain gpus, delete this code if its not used.
->>>>>>> 88180620
                 with torch.autocast(device.type, enabled=amp):
                     masks_pred = model(images)
                     if model.n_classes == 1:
